* 0.13.0 - unreleased
 - New features:
<<<<<<< HEAD
=======
    + Added DynamicType and Dummy field types.
    + Fields of contact forms are configurable.
    + Added RenderNode signal (replaces NodeContext signal).
>>>>>>> 11e4c9c9
 - Changes:
    + Deprecated NodeContext signal (use RenderNode signal!).
    + Moved contact form to separate module.
    + Changed fields (Method, FormData, Form, PostForm) of service.Request.
 - Fixed:
    + Now calling FinishSignal in WaitSignal if an error occurs.
    + Stop waiting for signal responses if an error occured.

* 0.12.0 - released 2015/06/05
 - New features:
    + Migrations to new releases will be as pleasant as possible and
      fully documented.
    + Added DynamicType and Dummy field types.

* 0.11.0 - released 2015/06/01
 - New features:
    + Added Combined, Integer and Map field types.
    + Added core.Navigations setting which allows to specify the depth
      of the main navigation.
    + Added Dutch translation.
 - Changes:
    + Replaced TinyMCE with CKEditor.
    + Lock site data on access.
    + Moved mail contents to template.
    + Change created file/directory permission from 0600 to 0660 and
      from 0700 to 0770.
 - Fixed:
    + Fix Makefile for MacOSX

* 0.10.0 - released 2015/04/03
 - New features:
    + Implemented site settings.
    + Enabled translation for WYSIWYG editor.
    + Added description node field; used as META description.
    + Added "Hidden" option for node fields.
    + Added Bool field type.
    + Added site setting to disable caching.
    + Added rudimentary reference field type (no UI yet).
    + Added rudimentary list/repeatable field type (no UI yet).
    + Added thumbnail field.
    + Now automatically fills name field.
 - Changes:
    + Refactored node type and field API.
    + Removed template overwrites and local fields.
    + Refactored util API.
    + Refactored signal API.
    + Use custom classes (monsti--htmlarea-align-*) for WYSIWYG alignment /
      floats.
    + Removed Node.GetField and Node.GetValue.
    + Updated admin bar layout.
    + Made add action more user friendly.
 - Fixed:
    + Fixed button styles.
    + Fixed race condition in module initialization.
    + Now trying to create service path if not existing.

* 0.9.0 - released 2015/02/14
 - New features:
    + Added list action to view and order node children.
    + Added link and image browser for TinyMCE.
 - Changes:
    + Accepting dots in node names.
    + Removed body field from core.File node type.
    + Images don't show up in the navigation any more.
    + Templates use classes instead of ids.
 - Fixed:
    + Fixed core.File template.
    + Fixed and refactored TranslationMaps.
    + Fixed cache dependencies of core.Blog nodes.
    + Fixed error returning of service functions.
    + Fixed Text field type's required option.

* 0.8.0 - released 2015/01/16
 - New features:
    + Implemented a cache system.
    + Implemented RPC method Monsti.RemoveNodeData
 - Changes:
    + Go <=1.2 is no longer supported.
    + Refactored Monsti.SendMail.
    + Wait for all modules to finish initialization.
    + Changed init script to run monsti as unprivileged user.
 - Bugfixes:
    + Fixed content and sender of contact form mails.
    + Fixed StartModule in api/util/module.
    + Fixed image upload and decoding.
    + Fixed login for image node types.
    + Fixed positioning of admin bar.
    + Fixed thumbnail generation.
    + Fixed use of absolute paths in embed URIs.

* 0.7.0 - released 2014/12/17
 - Too many changes to list here. Back to frequent releases!

* 0.6.0 - released 2013/07/14
 - Fixed Aloha editor download URL.
 - Refactored module architecture.

* 0.5 - released 2013/3/21
 - Fixed memory leak in monsti-daemon (issue #16) 
 - Changed configuration directory layout and handling. Allows site local user
   databases (issue #9).
 - Fixed bcrypt: Now expects password on stdin (issue #10).

* 0.4 - 2013/02/12
 - Removed ShowSidebar option.
 - Changed module templates directory conventions.
 - Fix: Allow '-' in node names.
 - Made default templates and css "cleaner" (less default css, no bootstrap,
   ...)
 - Removed Bootstrap dependency.
 - Refactored navigation templates.
 - Change navigation generation, navigation.yaml no longer used. Instead,
   navigations are generated on the fly.
 - Add Order attribute to Nodes to allow ordering in the navigation.
 - Add Hide attribute to Nodes to allow hiding in the navigation.
 - Add Node.PathToID method, used to set the node's body ID in the default
   template.
 - Add redirect for node paths without trailing slash (redirects to same URL
   with trailing slash).
 - Redesigned form block and default layout.
 - Add Node.ShortTitle attribute and use it for navigation links if defined.
 - Add rudimentary selenium tests.
 - Hide new image nodes by default.

* 0.3 - 2012/12/30
 - Upgrade to Aloha 0.22.3
 - Fixed tests
 - Reorganized project sources.
 - Fix navigation problems
 - Add password input for login.

* 0.2 - 2012/11/21
 - Now using custom logger instead of standard logger (log.std): Allows to
   switch to syslog logging at some point in the future.
 - Pause five seconds before trying to restart crashed workers.
 - Move layout blocks out of master template to own templates.
 - Add attribution for Monsti in master template.
 - Allow sites to overwrite Monsti's templates.
 - Add "Listen" setting to configure HTTP host/port.
 - Fix: Don't issue an errror on redirects.

* 0.1 - 2012/11/16
 - Initial release.<|MERGE_RESOLUTION|>--- conflicted
+++ resolved
@@ -1,11 +1,7 @@
 * 0.13.0 - unreleased
  - New features:
-<<<<<<< HEAD
-=======
-    + Added DynamicType and Dummy field types.
     + Fields of contact forms are configurable.
     + Added RenderNode signal (replaces NodeContext signal).
->>>>>>> 11e4c9c9
  - Changes:
     + Deprecated NodeContext signal (use RenderNode signal!).
     + Moved contact form to separate module.
