// This file is part of Monsti, a web content management system.
// Copyright 2012-2013 Christian Neumann
//
// Monsti is free software: you can redistribute it and/or modify it under the
// terms of the GNU Affero General Public License as published by the Free
// Software Foundation, either version 3 of the License, or (at your option) any
// later version.
//
// Monsti is distributed in the hope that it will be useful, but WITHOUT ANY
// WARRANTY; without even the implied warranty of MERCHANTABILITY or FITNESS FOR
// A PARTICULAR PURPOSE.  See the GNU Affero General Public License for more
// details.
//
// You should have received a copy of the GNU Affero General Public License
// along with Monsti.  If not, see <http://www.gnu.org/licenses/>.

package main

import (
	"bytes"
	"fmt"
	"html/template"
	"image"
	_ "image/gif"
	"image/jpeg"
	"image/png"
	"io/ioutil"
	"net/http"
	"net/url"
	"path"
	"sort"
	"strconv"
	"strings"
	"time"

	"github.com/chrneumann/htmlwidgets"
	"github.com/nfnt/resize"
	"pkg.monsti.org/gettext"
	"pkg.monsti.org/monsti/api/service"
	"pkg.monsti.org/monsti/api/util"
	mtemplate "pkg.monsti.org/monsti/api/util/template"
)

// navLink represents a link in the navigation.
type navLink struct {
	Name, Target               string
	Active, ActiveBelow, Child bool
	Order                      int
}

type navigation []navLink

// Len is the number of elements in the navigation.
func (n navigation) Len() int {
	return len(n)
}

// Less returns whether the element with index i should sort
// before the element with index j.
func (n navigation) Less(i, j int) bool {
	return n[i].Order < n[j].Order || (n[i].Order == n[j].Order &&
		n[i].Name < n[j].Name)
}

// Swap swaps the elements with indexes i and j.
func (n *navigation) Swap(i, j int) {
	(*n)[i], (*n)[j] = (*n)[j], (*n)[i]
}

// getNodeTitle tries to get a title of a node
func getNodeTitle(node *service.Node) string {
	title := "Untitled"
	if node.Fields["core.Title"] != nil {
		title = node.Fields["core.Title"].String()
	}
	return title
}

type getNodeFunc func(path string) (*service.Node, error)
type getChildrenFunc func(path string) ([]*service.Node, error)

// getNav returns the navigation for the given node.
//
// If public is true, show only public pages.
// nodePath is the absolute path of the node for which to get the navigation.
// active is the absolute path to the currently active node.
func getNav(nodePath, active string, public bool,
	getNodeFn getNodeFunc, getChildrenFn getChildrenFunc) (
	navLinks navigation, err error) {

	// Search children
	children, err := getChildrenFn(nodePath)
	if err != nil {
		return nil, fmt.Errorf("Could not get children: %v", err)
	}
	childrenNavLinks := navLinks[:]
	for _, child := range children {
		if child.Hide || child.Type.Hide || public && !child.Public {
			continue
		}
		childrenNavLinks = append(childrenNavLinks, navLink{
			Name:   getNodeTitle(child),
			Target: path.Join(nodePath, child.Name()),
			Child:  true, Order: child.Order})
	}
	if len(childrenNavLinks) == 0 {
		if nodePath == "/" || path.Dir(nodePath) == "/" {
			return nil, nil
		}
		return getNav(path.Dir(nodePath), active, public, getNodeFn, getChildrenFn)
	}
	sort.Sort(&childrenNavLinks)
	siblingsNavLinks := navLinks[:]
	// Search siblings
	if path.Dir(nodePath) == "/" {
		node, err := getNodeFn(nodePath)
		if err != nil {
			return nil, fmt.Errorf("Could not get node: %v", err)
		}
		siblingsNavLinks = append(siblingsNavLinks, navLink{
			Name:   getNodeTitle(node),
			Target: nodePath, Order: node.Order})
	} else if nodePath != "/" {
		parent := path.Dir(nodePath)
		siblings, err := getChildrenFn(parent)
		if err != nil {
			return nil, fmt.Errorf("Could not get siblings: %v", err)
		}
		for _, sibling := range siblings {
			if sibling.Hide || sibling.Type.Hide || public && !sibling.Public {
				continue
			}
			siblingsNavLinks = append(siblingsNavLinks, navLink{
				Name:   getNodeTitle(sibling),
				Target: path.Join(nodePath, "..", sibling.Name()), Order: sibling.Order})
		}
	}
	sort.Sort(&siblingsNavLinks)
	// Insert children at their parent
	for i, link := range siblingsNavLinks {
		if link.Target == nodePath {
			navLinks = append(navLinks, siblingsNavLinks[:i+1]...)
			navLinks = append(navLinks, childrenNavLinks...)
			navLinks = append(navLinks, siblingsNavLinks[i+1:]...)
			break
		}
	}
	if len(navLinks) == 0 {
		navLinks = childrenNavLinks
	}
	// Compute node paths relative to active node and search and set the Active
	// link
	for i, link := range navLinks {
		if active == link.Target {
			navLinks[i].Active = true
		} else if strings.HasPrefix(active, link.Target) {
			navLinks[i].ActiveBelow = true
		}
	}
	return
}

// MakeAbsolute converts relative targets to absolute ones by adding the given
// root path. It also adds a trailing slash.
func (nav *navigation) MakeAbsolute(root string) {
	for i := range *nav {
		if (*nav)[i].Target[0] != '/' {
			(*nav)[i].Target = path.Join(root, (*nav)[i].Target)
		}
		if !strings.HasSuffix((*nav)[i].Target, "/") {
			(*nav)[i].Target = (*nav)[i].Target + "/"
		}
	}
}

type addFormData struct {
	NodeType string
	New      string
}

// Add handles add requests.
func (h *nodeHandler) Add(c *reqContext) error {
	G, _, _, _ := gettext.DefaultLocales.Use("", c.UserSession.Locale)
	data := addFormData{New: "1"}
	nodeTypeOptions := []htmlwidgets.SelectOption{}
	nodeTypes, err := c.Serv.Monsti().GetAddableNodeTypes(c.Site.Name,
		c.Node.Type.Id)
	if err != nil {
		return fmt.Errorf("Could not get addable node types: %v", err)
	}
	for _, id := range nodeTypes {
		nodeType, err := c.Serv.Monsti().GetNodeType(id)
		if err != nil {
			return fmt.Errorf("Could not get node type: %v", err)
		}
		nodeTypeOptions = append(nodeTypeOptions,
			htmlwidgets.SelectOption{nodeType.Id,
				nodeType.GetLocalName(c.UserSession.Locale), false})
	}
	form := htmlwidgets.NewForm(&data)
	form.AddWidget(&htmlwidgets.SelectWidget{Options: nodeTypeOptions},
		"NodeType", G("Content type"), "")
	form.AddWidget(new(htmlwidgets.HiddenWidget), "New", "", "")
	form.Action = path.Join(c.Node.Path, "@@edit")
	body, err := h.Renderer.Render("actions/addform", mtemplate.Context{
		"Form": form.RenderData()}, c.UserSession.Locale,
		h.Settings.Monsti.GetSiteTemplatesPath(c.Site.Name))
	if err != nil {
		return fmt.Errorf("Can't render node add formular: %v", err)
	}
	env := masterTmplEnv{Node: c.Node, Session: c.UserSession,
		Flags: EDIT_VIEW, Title: G("Add content")}
	rendered, _ := renderInMaster(h.Renderer, []byte(body), env, h.Settings,
		*c.Site, c.UserSession.Locale, c.Serv)
	c.Res.Write(rendered)
	return nil
}

type removeFormData struct {
	Confirm string
}

// Remove handles remove requests.
func (h *nodeHandler) Remove(c *reqContext) error {
	G, _, _, _ := gettext.DefaultLocales.Use("", c.UserSession.Locale)
	data := removeFormData{}
	form := htmlwidgets.NewForm(&data)
	form.AddWidget(new(htmlwidgets.HiddenWidget), "Confirm", G("Confirm"), "")
	switch c.Req.Method {
	case "GET":
		data.Confirm = "ok"
	case "POST":
		if form.Fill(c.Req.Form) && data.Confirm == "ok" {
			if err := c.Serv.Monsti().RemoveNode(c.Site.Name, c.Node.Path); err != nil {
				return fmt.Errorf("Could not remove node: %v", err)
			}
			http.Redirect(c.Res, c.Req, path.Dir(c.Node.Path), http.StatusSeeOther)
			return nil
		}
	default:
		return fmt.Errorf("Request method not supported: %v", c.Req.Method)
	}
	body, err := h.Renderer.Render("actions/removeform", mtemplate.Context{
		"Form": form.RenderData(), "Node": c.Node},
		c.UserSession.Locale, h.Settings.Monsti.GetSiteTemplatesPath(c.Site.Name))
	if err != nil {
		panic("Can't render node remove formular: " + err.Error())
	}
	env := masterTmplEnv{Node: c.Node, Session: c.UserSession,
		Flags: EDIT_VIEW, Title: fmt.Sprintf(G("Remove \"%v\""), c.Node.Name())}
	rendered, _ := renderInMaster(h.Renderer, []byte(body), env, h.Settings,
		*c.Site, c.UserSession.Locale, c.Serv)
	c.Res.Write(rendered)
	return nil
}

type imageSize struct{ Width, Height uint }

func (s imageSize) String() string {
	return fmt.Sprintf("%vx%v", s.Width, s.Height)
}

// viewImage sends a possibly resized image
func (h *nodeHandler) viewImage(c *reqContext) error {
	sizeName := c.Req.FormValue("size")
	var size imageSize
	var body []byte
	var err error
	if sizeName != "" {
		err = c.Serv.Monsti().GetSiteConfig(c.Site.Name,
			"core.image.sizes."+sizeName, &size)
		if err != nil || size.Width == 0 {
			if err != nil {
				h.Log.Printf("Could not get size config: %v", err)
			} else {
				h.Log.Printf("Could not find size %q for site %q: %v", sizeName,
					c.Site.Name, err)
			}
		} else {
			cacheId := "core.image.thumbnail." + size.String()
			body, _, err = c.Serv.Monsti().FromCache(c.Site.Name, c.Node.Path, cacheId)
			if err != nil {
				return fmt.Errorf("Could not get thumbnail from cache: %v", err)
			}
			if body == nil {
				body, err = c.Serv.Monsti().GetNodeData(c.Site.Name, c.Node.Path,
					"__file_core.File")
				if err != nil {
					return fmt.Errorf("Could not get image data: %v", err)
				}
				image, format, err := image.Decode(bytes.NewBuffer(body))
				if err != nil {
					return fmt.Errorf("Could not decode image data: %v", err)
				}
				image = resize.Thumbnail(size.Width, size.Height, image,
					resize.Lanczos3)
				var out bytes.Buffer
				switch format {
				case "png", "gif":
					err = png.Encode(&out, image)
				default:
					err = jpeg.Encode(&out, image, nil)
				}
				body = out.Bytes()
				if err != nil {
					return fmt.Errorf("Could not encode resized image: %v", err)
				}
				if err := c.Serv.Monsti().ToCache(c.Site.Name, c.Node.Path,
					cacheId, body,
					&service.CacheMods{Deps: []service.CacheDep{{Node: c.Node.Path}}}); err != nil {
					return fmt.Errorf("Could not cache resized image data: %v", err)
				}
			}
		}
	}
	if body == nil {
		body, err = c.Serv.Monsti().GetNodeData(c.Site.Name, c.Node.Path,
			"__file_core.File")
		if err != nil {
			return fmt.Errorf("Could not read image: %v", err)
		}
	}
	c.Res.Write(body)
	return nil
}

// ViewNode handles node views.
func (h *nodeHandler) View(c *reqContext) error {
	// Redirect if trailing slash is missing and if this is not a file
	// node (in which case we write out the file's content).
	if c.Node.Path[len(c.Node.Path)-1] != '/' {
		if c.Node.Type.Id == "core.Image" || c.Node.Type.Id == "core.File" {
			c.Res.Header().Add("Last-Modified", c.Node.Changed.Format(time.RFC1123))
		}
		if c.Node.Type.Id == "core.Image" {
			return h.viewImage(c)
		} else if c.Node.Type.Id == "core.File" {
			content, err := c.Serv.Monsti().GetNodeData(c.Site.Name, c.Node.Path,
				"__file_core.File")
			if err != nil {
				return fmt.Errorf("Could not read file: %v", err)
			}
			c.Res.Write(content)
		} else {
			newPath, err := url.Parse(c.Node.Path + "/")
			if err != nil {
				serveError("Could not parse request URL: %v", err)
			}
			url := c.Req.URL.ResolveReference(newPath)
			http.Redirect(c.Res, c.Req, url.String(), http.StatusSeeOther)
		}
		return nil
	}

	var rendered []byte
	var err error
	mods := new(service.CacheMods)
	if c.UserSession.User == nil && len(c.Req.Form) == 0 {
		rendered, mods, err = c.Serv.Monsti().FromCache(c.Site.Name, c.Node.Path,
			"core.page.partial")
		if err != nil {
			return fmt.Errorf("Could not get partial cache: %v", err)
		}
	}
	if rendered == nil {
		rendered, mods, err = h.RenderNode(c, nil)
		if err != nil {
			return fmt.Errorf("Could not render node: %v", err)
		}
		if c.UserSession.User == nil && len(c.Req.Form) == 0 {
			if err := c.Serv.Monsti().ToCache(c.Site.Name, c.Node.Path,
				"core.page.partial", rendered, mods); err != nil {
				return fmt.Errorf("Could not cache page: %v", err)
			}
		}
	}
	env := masterTmplEnv{Node: c.Node, Session: c.UserSession}
	content, renderMods := renderInMaster(h.Renderer, rendered, env, h.Settings,
		*c.Site, c.UserSession.Locale, c.Serv)
	mods.Join(renderMods)
	if c.UserSession.User == nil && len(c.Req.Form) == 0 {
		if err := c.Serv.Monsti().ToCache(c.Site.Name, c.Node.Path,
			"core.page.full", content, mods); err != nil {
			return fmt.Errorf("Could not cache page: %v", err)
		}
	}
	c.Res.Write(content)
	return nil
}

// calcEmbedPath calculates the embed path for the given node path and
// embed URI.
func calcEmbedPath(nodePath, embedURI string) (string, error) {
	embedURL, err := url.Parse(embedURI)
	if err != nil {
		return "", fmt.Errorf("Could not parse embed URI: %v", err)
	}
	if path.IsAbs(embedURL.Path) {
		return embedURL.Path, nil
	}
	return path.Join(nodePath, embedURL.Path), nil
}

// RenderNode renders a requested node.
//
// If embedNode is not null, render the given node that is embedded
// into the node given by the request.
func (h *nodeHandler) RenderNode(c *reqContext, embedNode *service.EmbedNode) (
	[]byte, *service.CacheMods, error) {
	mods := &service.CacheMods{Deps: []service.CacheDep{{Node: c.Node.Path}}}
	reqNode := c.Node
	if embedNode != nil {
		embedPath, err := calcEmbedPath(reqNode.Path, embedNode.URI)
		if err != nil {
			return nil, nil, fmt.Errorf("Could not get calculate path: %v", err)
		}
		reqNode, err = c.Serv.Monsti().GetNode(c.Site.Name, embedPath)
		if err != nil || reqNode == nil {
			return nil, nil, fmt.Errorf("Could not find node %q to embed: %v",
				embedPath, err)
		}
	}
	context := make(mtemplate.Context)
	context["Embed"] = make(map[string]template.HTML)
	// Embed nodes
	embedNodes := append(reqNode.Type.Embed, reqNode.Embed...)
	for _, embed := range embedNodes {
		rendered, renderMods, err := h.RenderNode(c, &embed)
		mods.Join(renderMods)
		if err != nil {
			return nil, nil, fmt.Errorf("Could not render embed node: %v", err)
		}
		context["Embed"].(map[string]template.HTML)[embed.Id] =
			template.HTML(rendered)
	}
	context["Node"] = reqNode
	switch reqNode.Type.Id {
	case "core.ContactForm":
		if err := renderContactForm(c, context, c.Req.Form, h); err != nil {
			return nil, nil, fmt.Errorf("Could not render contact form: %v", err)
		}
	}
	context["Embedded"] = embedNode != nil

	var ret []service.NodeContextRet
	err := c.Serv.Monsti().EmitSignal("monsti.NodeContext",
		service.NodeContextArgs{c.Id, reqNode.Type.Id, embedNode}, &ret)
	if err != nil {
		return nil, nil, fmt.Errorf("Could not emit signal: %v", err)
	}
	for i, _ := range ret {
		mods.Join(ret[i].Mods)
		for key, value := range ret[i].Context {
			context[key] = template.HTML(value)
		}
	}

	template := strings.Replace(reqNode.Type.Id, ".", "/", 1) + "-view"
	if overwrite, ok := reqNode.TemplateOverwrites[template]; ok {
		template = overwrite.Template
	}

	context["Site"] = c.Site
	rendered, err := h.Renderer.Render(template, context,
		c.UserSession.Locale, h.Settings.Monsti.GetSiteTemplatesPath(c.Site.Name))
	if err != nil {
		return nil, nil, fmt.Errorf("Could not render template: %v", err)
	}
	return rendered, mods, nil
}

type editFormData struct {
	NodeType string
	Name     string
	Node     service.Node
	Fields   util.NestedMap
}

// EditNode handles node edits.
func (h *nodeHandler) Edit(c *reqContext) error {
	G, _, _, _ := gettext.DefaultLocales.Use("", c.UserSession.Locale)

	if err := c.Req.ParseMultipartForm(1024 * 1024); err != nil {
		if err != http.ErrNotMultipart {
			return fmt.Errorf("Could not parse form: %v", err)
		}
	}

	nodeType := c.Node.Type
	newNode := len(c.Req.FormValue("NodeType")) > 0
	if newNode {
		var err error
		nodeType, err = c.Serv.Monsti().GetNodeType(c.Req.FormValue("NodeType"))
		if err != nil {
			return fmt.Errorf("Could not get node type to add %q: %v",
				c.Req.FormValue("new"), err)
		}
		// TODO Check if node type may be added to this node
	}

	env := masterTmplEnv{Node: c.Node, Session: c.UserSession}

	if c.Action == service.EditAction {
		if newNode {
			env.Title = fmt.Sprintf(G("Add %v to \"%s\""),
				nodeType.GetLocalName(c.UserSession.Locale), c.Node.Path)
		} else {
			env.Title = fmt.Sprintf(G("Edit \"%s\""), c.Node.Path)
		}
		env.Flags = EDIT_VIEW
	}

	formData := editFormData{}
	formData.Fields = make(util.NestedMap)
	if newNode {
		formData.NodeType = nodeType.Id
		formData.Node.Type = nodeType
		err := formData.Node.InitFields(c.Serv.Monsti(), c.Site.Name)
		if err != nil {
			return fmt.Errorf("Could not init node fields: %v", err)
		}
		formData.Node.PublishTime = time.Now().UTC()
		formData.Node.Public = true
	} else {
		formData.Node = *c.Node
	}
	form := htmlwidgets.NewForm(&formData)
	form.AddWidget(new(htmlwidgets.HiddenWidget), "NodeType", "", "")
	if !nodeType.Hide {
		form.AddWidget(new(htmlwidgets.BoolWidget), "Node.Hide", G("Hide"),
			G("Don't show node in navigation."))
	}
	form.AddWidget(new(htmlwidgets.BoolWidget), "Node.Public", G("Public"),
		G("Is the node accessible by every visitor?"))
	var timezone string
	err := c.Serv.Monsti().GetSiteConfig(c.Site.Name, "core.timezone", &timezone)
	if err != nil {
		return fmt.Errorf("Could not get timezone: %v", err)
	}
	location, err := time.LoadLocation(timezone)
	if err != nil {
		location = time.UTC
	}
	form.AddWidget(&htmlwidgets.TimeWidget{
		Location: location}, "Node.PublishTime", G("Publish time"),
		G("The node won't be accessible to the public until it is published."))
	if newNode || c.Node.Name() != "" {
		form.AddWidget(&htmlwidgets.TextWidget{
			Regexp:          `^[-\w.]+$`,
			ValidationError: G("Please enter a name consisting only of the characters A-Z, a-z, 0-9, '.', and '-'")},
			"Name", G("Name"), G("The name as it should appear in the URL."))
	}
	if !newNode {
		formData.Name = c.Node.Name()
	}

	fileFields := make([]string, 0)
	nodeFields := nodeType.Fields
	if !newNode {
		nodeFields = append(nodeFields, c.Node.LocalFields...)
	}
	for _, field := range nodeFields {
		formData.Node.GetField(field.Id).ToFormField(form, formData.Fields,
			field, c.UserSession.Locale)
		if field.Type == "File" {
			fileFields = append(fileFields, field.Id)
		}
	}

	switch c.Req.Method {
	case "GET":
	case "POST":
		if len(c.Req.FormValue("New")) == 0 && form.Fill(c.Req.Form) {
			node := formData.Node
			node.Type = nodeType
			pathPrefix := node.GetPathPrefix()
			oldPath := c.Node.Path
			parentPath := c.Node.GetParentPath()
			if newNode {
				parentPath = c.Node.Path
			}
			node.Path = path.Join(parentPath, pathPrefix, formData.Name)
			renamed := !newNode && c.Node.Name() != "" && oldPath != node.Path
			writeNode := true
			if newNode || renamed {
				existing, err := c.Serv.Monsti().GetNode(c.Site.Name, node.Path)
				if err != nil {
					return fmt.Errorf("Could not fetch possibly existing node: %v", err)
				}
				if existing != nil {
					form.AddError("Name", G("A node with this name does already exist"))
					writeNode = false
				}
				if err = node.InitFields(c.Serv.Monsti(), c.Site.Name); err != nil {
					return fmt.Errorf("Could not init node fields: %v", err)
				}
			}

			// Check file format for image nodes.
			if nodeType.Id == "core.Image" {
				file, _, err := c.Req.FormFile("Fields.core.File")
				if err == nil {
					content, err := ioutil.ReadAll(file)
					if err != nil {
						return fmt.Errorf("Could not read multipart file: %v", err)
					}
					if _, _, err := image.Decode(bytes.NewBuffer(content)); err != nil {
						form.AddError("Fields.core.File",
							G("Unsupported image format. Try GIF, JPEG, or PNG."))
						writeNode = false
					}
				}

			}

			if writeNode {
				if renamed {
					err := c.Serv.Monsti().RenameNode(c.Site.Name, c.Node.Path, node.Path)
					if err != nil {
						return fmt.Errorf("Could not move node: %v", err)
					}
				}
				for _, field := range nodeFields {
					node.GetField(field.Id).FromFormField(formData.Fields, field)
				}
				err := c.Serv.Monsti().WriteNode(c.Site.Name, node.Path, &node)
				if err != nil {
					return fmt.Errorf("Could not update node: %v", err)
				}

				// Save any attached files
				if len(fileFields) > 0 && c.Req.MultipartForm != nil {
					for _, name := range fileFields {
						file, _, err := c.Req.FormFile("Fields." + name)
						if err == nil {
							content, err := ioutil.ReadAll(file)
							if err != nil {
								return fmt.Errorf("Could not read multipart file: %v", err)
							}
							if err = c.Serv.Monsti().WriteNodeData(c.Site.Name, node.Path,
								"__file_"+name, content); err != nil {
								return fmt.Errorf("Could not save file: %v", err)
							}
						}
					}
				}
				http.Redirect(c.Res, c.Req, node.Path+"/", http.StatusSeeOther)
				err = c.Serv.Monsti().MarkDep(
					c.Site.Name, service.CacheDep{Node: path.Clean(node.Path)})
				if err != nil {
					return fmt.Errorf("Could not mark node: %v", err)
				}
				return nil
			}
		}
	default:
		return fmt.Errorf("Request method not supported: %v", c.Req.Method)
	}
	rendered, err := h.Renderer.Render("edit",
		mtemplate.Context{"Form": form.RenderData()},
		c.UserSession.Locale, h.Settings.Monsti.GetSiteTemplatesPath(c.Site.Name))

	if err != nil {
		return fmt.Errorf("Could not render template: %v", err)
	}

	content, _ := renderInMaster(h.Renderer, []byte(rendered), env, h.Settings,
		*c.Site, c.UserSession.Locale, c.Serv)

	c.Res.Write(content)
	return nil
}

type orderedNodes []*service.Node

func (n orderedNodes) Len() int {
	return len(n)
}

func (n orderedNodes) Less(i, j int) bool {
	return n[i].Order < n[j].Order
}

func (n orderedNodes) Swap(i, j int) {
	n[i], n[j] = n[j], n[i]
}

// List handles list requests.
func (h *nodeHandler) List(c *reqContext) error {
	G, _, _, _ := gettext.DefaultLocales.Use("", c.UserSession.Locale)
	m := c.Serv.Monsti()
	children, err := m.GetChildren(c.Site.Name, c.Node.Path)
	if err != nil {
		return fmt.Errorf("Could not get children of node: %v", err)
	}
	switch c.Req.Method {
	case "GET":
	case "POST":
		for _, child := range children {
			if vals, ok := c.Req.Form["order-"+child.Name()]; ok && len(vals) == 1 {
				oldOrder := child.Order
				if order, err := strconv.Atoi(vals[0]); err == nil {
					child.Order = order
				}
				if oldOrder != child.Order {
					err := c.Serv.Monsti().WriteNode(c.Site.Name, child.Path, child)
					if err != nil {
						return fmt.Errorf("Could not update node: %v", err)
					}
				}
			}
		}
		http.Redirect(c.Res, c.Req, path.Join(c.Node.Path, "/"), http.StatusSeeOther)
	default:
		return fmt.Errorf("Request method not supported: %v", c.Req.Method)
	}
	var parent interface{}
	parentPath := path.Dir(c.Node.Path)
	if parentPath != c.Node.Path {
		var err error
		if parent, err = m.GetNode(c.Site.Name, parentPath); err != nil {
			return fmt.Errorf("Could not get parent of node: %v", err)
		}
	}
	sort.Sort(orderedNodes(children))
	body, err := h.Renderer.Render("actions/list", mtemplate.Context{
		"Parent":   parent,
		"Children": children,
		"Node":     c.Node},
		c.UserSession.Locale, h.Settings.Monsti.GetSiteTemplatesPath(c.Site.Name))
	if err != nil {
		return fmt.Errorf("Can't render node list: %v", err)
	}
	env := masterTmplEnv{Node: c.Node, Session: c.UserSession,
		Flags: EDIT_VIEW, Title: fmt.Sprintf(G("List \"%v\""), c.Node.Name())}
	rendered, _ := renderInMaster(h.Renderer, []byte(body), env, h.Settings,
		*c.Site, c.UserSession.Locale, c.Serv)
	c.Res.Write(rendered)
	return nil
<<<<<<< HEAD
}

// Browse handles browse requests.
func (h *nodeHandler) Browse(c *reqContext) error {
	G, _, _, _ := gettext.DefaultLocales.Use("", c.UserSession.Locale)
	m := c.Serv.Monsti()
	children, err := m.GetChildren(c.Site.Name, c.Node.Path)
	if err != nil {
		return fmt.Errorf("Could not get children of node: %v", err)
	}
	switch c.Req.Method {
	case "GET":
	default:
		return fmt.Errorf("Request method not supported: %v", c.Req.Method)
	}
	var parent interface{}
	parentPath := path.Dir(c.Node.Path)
	if parentPath != c.Node.Path {
		var err error
		if parent, err = m.GetNode(c.Site.Name, parentPath); err != nil {
			return fmt.Errorf("Could not get parent of node: %v", err)
		}
	}
	sort.Sort(orderedNodes(children))
	body, err := h.Renderer.Render("actions/browse", mtemplate.Context{
		"Parent":   parent,
		"Children": children,
		"Node":     c.Node},
		c.UserSession.Locale, h.Settings.Monsti.GetSiteTemplatesPath(c.Site.Name))
	if err != nil {
		return fmt.Errorf("Can't render node browser: %v", err)
	}
	env := masterTmplEnv{Node: c.Node, Session: c.UserSession,
		Flags: EDIT_VIEW, Title: fmt.Sprintf(G("Browse \"%v\""), c.Node.Name())}
	rendered, _ := renderInMaster(h.Renderer, []byte(body), env, h.Settings,
		*c.Site, c.UserSession.Locale, c.Serv)
	c.Res.Write(rendered)
	return nil
}

/*
	err = c.Session.Save(c.Req, c.Res)
	if err != nil {
		return fmt.Errorf("Could not save user session: %v", err)
	}
	c.Res.Write(content)
	return nil
*/
=======
}
>>>>>>> 87ca97db
<|MERGE_RESOLUTION|>--- conflicted
+++ resolved
@@ -737,7 +737,6 @@
 		*c.Site, c.UserSession.Locale, c.Serv)
 	c.Res.Write(rendered)
 	return nil
-<<<<<<< HEAD
 }
 
 // Browse handles browse requests.
@@ -776,16 +775,4 @@
 		*c.Site, c.UserSession.Locale, c.Serv)
 	c.Res.Write(rendered)
 	return nil
-}
-
-/*
-	err = c.Session.Save(c.Req, c.Res)
-	if err != nil {
-		return fmt.Errorf("Could not save user session: %v", err)
-	}
-	c.Res.Write(content)
-	return nil
-*/
-=======
-}
->>>>>>> 87ca97db
+}